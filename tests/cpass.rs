//! Collections of `Send`-able things are `Send`

use heapless::{
    spsc::{Consumer, Producer, Queue},
    HistoryBuffer, VecBase,
};

#[test]
fn send() {
    struct IsSend;

    unsafe impl Send for IsSend {}

    fn is_send<T>()
    where
        T: Send,
    {
    }

<<<<<<< HEAD
    is_send::<Consumer<IsSend, usize, 4>>();
    is_send::<Producer<IsSend, usize, 4>>();
    is_send::<Queue<IsSend, usize, 4>>();
    is_send::<VecBase<IsSend, usize, 4>>();
    is_send::<VecBase<IsSend, u8, 4>>();
    is_send::<VecBase<IsSend, u16, 4>>();
=======
    is_send::<Consumer<IsSend, 4>>();
    is_send::<Producer<IsSend, 4>>();
    is_send::<Queue<IsSend, 4>>();
    is_send::<Vec<IsSend, 4>>();
>>>>>>> bd32ab83
    is_send::<HistoryBuffer<IsSend, 4>>();
}<|MERGE_RESOLUTION|>--- conflicted
+++ resolved
@@ -17,18 +17,11 @@
     {
     }
 
-<<<<<<< HEAD
-    is_send::<Consumer<IsSend, usize, 4>>();
-    is_send::<Producer<IsSend, usize, 4>>();
-    is_send::<Queue<IsSend, usize, 4>>();
+    is_send::<Consumer<IsSend, 4>>();
+    is_send::<Producer<IsSend, 4>>();
+    is_send::<Queue<IsSend, 4>>();
     is_send::<VecBase<IsSend, usize, 4>>();
     is_send::<VecBase<IsSend, u8, 4>>();
     is_send::<VecBase<IsSend, u16, 4>>();
-=======
-    is_send::<Consumer<IsSend, 4>>();
-    is_send::<Producer<IsSend, 4>>();
-    is_send::<Queue<IsSend, 4>>();
-    is_send::<Vec<IsSend, 4>>();
->>>>>>> bd32ab83
     is_send::<HistoryBuffer<IsSend, 4>>();
 }