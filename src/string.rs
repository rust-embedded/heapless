use core::{fmt, fmt::Write, hash, ops, str};

use hash32;

use crate::{sealed::spsc::Uxx, VecBase};

/// A fixed capacity [`String`](https://doc.rust-lang.org/std/string/struct.String.html)
pub struct StringBase<U: Uxx, const N: usize> {
    vec: VecBase<u8, U, N>,
}

/// A `StringBase` with a length type of `usize`.
pub type String<const N: usize> = StringBase<usize, N>;

macro_rules! impl_new {
    ($Uxx:ident, $name:ident, $doc:tt) => {
        impl<const N: usize> StringBase<$Uxx, N> {
            #[inline]
            #[doc = $doc]
            pub const fn $name() -> Self {
                Self {
                    vec: VecBase::$name(),
                }
            }
        }
    };
}

impl_new!(u8, u8, "Constructs a new, empty `String` with a fixed capacity of `N`. **Safety**: Assumes `N <= u8::MAX`.");
impl_new!(u16, u16, "Constructs a new, empty `String` with a fixed capacity of `N`. **Safety**: Assumes `N <= u16::MAX`.");

impl<const N: usize> String<N> {
    /// Constructs a new, empty `String` with a fixed capacity of `N` and length type of `usize`
    ///
    /// # Examples
    ///
    /// Basic usage:
    ///
    /// ```
    /// use heapless::String;
    ///
    /// // allocate the string on the stack
    /// let mut s: String<4> = String::new();
    ///
    /// // allocate the string in a static variable
    /// static mut S: String<4> = String::new();
    /// ```
    #[inline]
    pub const fn new() -> Self {
        Self {
            vec: VecBase::new(),
        }
    }
}

impl<U: Uxx, const N: usize> StringBase<U, N> {
    /// Converts a `String` into a byte vector.
    ///
    /// This consumes the `String`, so we do not need to copy its contents.
    ///
    /// # Examples
    ///
    /// Basic usage:
    ///
    /// ```
    /// use heapless::String;
    ///
    /// let s: String<4> = String::from("ab");
    /// let b = s.into_bytes();
    /// assert!(b.len() == 2);
    ///
    /// assert_eq!(&['a' as u8, 'b' as u8], &b[..]);
    /// ```
    #[inline]
    pub fn into_bytes(self) -> VecBase<u8, U, N> {
        self.vec
    }

    /// Extracts a string slice containing the entire string.
    ///
    /// # Examples
    ///
    /// Basic usage:
    ///
    /// ```
    /// use heapless::String;
    ///
    /// let mut s: String<4> = String::from("ab");
    /// assert!(s.as_str() == "ab");
    ///
    /// let _s = s.as_str();
    /// // s.push('c'); // <- cannot borrow `s` as mutable because it is also borrowed as immutable
    /// ```
    #[inline]
    pub fn as_str(&self) -> &str {
        unsafe { str::from_utf8_unchecked(self.vec.as_slice()) }
    }

    /// Converts a `String` into a mutable string slice.
    ///
    /// # Examples
    ///
    /// Basic usage:
    ///
    /// ```
    /// use heapless::String;
    ///
    /// let mut s: String<4> = String::from("ab");
    /// let s = s.as_mut_str();
    /// s.make_ascii_uppercase();
    /// ```
    #[inline]
    pub fn as_mut_str(&mut self) -> &mut str {
        unsafe { str::from_utf8_unchecked_mut(self.vec.as_mut_slice()) }
    }

    /// Returns a mutable reference to the contents of this `String`.
    ///
    /// # Safety
    ///
    /// This function is unsafe because it does not check that the bytes passed
    /// to it are valid UTF-8. If this constraint is violated, it may cause
    /// memory unsafety issues with future users of the `String`, as the rest of
    /// the library assumes that `String`s are valid UTF-8.
    ///
    /// # Examples
    ///
    /// Basic usage:
    ///
    /// ```
    /// let mut s = String::from("hello");
    ///
    /// unsafe {
    ///     let vec = s.as_mut_vec();
    ///     assert_eq!(&[104, 101, 108, 108, 111][..], &vec[..]);
    ///
    ///     vec.reverse();
    /// }
    /// assert_eq!(s, "olleh");
    /// ```
    pub unsafe fn as_mut_vec(&mut self) -> &mut VecBase<u8, U, N> {
        &mut self.vec
    }

    /// Appends a given string slice onto the end of this `String`.
    ///
    /// # Examples
    ///
    /// Basic usage:
    ///
    /// ```
    /// use heapless::String;
    ///
    /// let mut s: String<8> = String::from("foo");
    ///
    /// assert!(s.push_str("bar").is_ok());
    ///
    /// assert_eq!("foobar", s);
    ///
    /// assert!(s.push_str("tender").is_err());
    /// ```
    #[inline]
    pub fn push_str(&mut self, string: &str) -> Result<(), ()> {
        self.vec.extend_from_slice(string.as_bytes())
    }

    /// Returns the maximum number of elements the String can hold
    ///
    /// # Examples
    ///
    /// Basic usage:
    ///
    /// ```
    /// use heapless::String;
    ///
    /// let mut s: String<4> = String::new();
    /// assert!(s.capacity() == 4);
    /// ```
    #[inline]
    pub fn capacity(&self) -> usize {
        self.vec.capacity_nonconst()
    }

    /// Appends the given [`char`] to the end of this `String`.
    ///
    /// [`char`]: ../../std/primitive.char.html
    ///
    /// # Examples
    ///
    /// Basic usage:
    ///
    /// ```
    /// use heapless::String;
    ///
    /// let mut s: String<8> = String::from("abc");
    ///
    /// s.push('1').unwrap();
    /// s.push('2').unwrap();
    /// s.push('3').unwrap();
    ///
    /// assert!("abc123" == s.as_str());
    ///
    /// assert_eq!("abc123", s);
    /// ```
    #[inline]
    pub fn push(&mut self, c: char) -> Result<(), ()> {
        match c.len_utf8() {
            1 => self.vec.push(c as u8).map_err(|_| {}),
            _ => self
                .vec
                .extend_from_slice(c.encode_utf8(&mut [0; 4]).as_bytes()),
        }
    }

    /// Shortens this `String` to the specified length.
    ///
    /// If `new_len` is greater than the string's current length, this has no
    /// effect.
    ///
    /// Note that this method has no effect on the allocated capacity
    /// of the string
    ///
    /// # Panics
    ///
    /// Panics if `new_len` does not lie on a [`char`] boundary.
    ///
    /// [`char`]: ../../std/primitive.char.html
    ///
    /// # Examples
    ///
    /// Basic usage:
    ///
    /// ```
    /// use heapless::String;
    ///
    /// let mut s: String<8> = String::from("hello");
    ///
    /// s.truncate(2);
    ///
    /// assert_eq!("he", s);
    /// ```
    #[inline]
    pub fn truncate(&mut self, new_len: usize) {
        if new_len <= self.len() {
            assert!(self.is_char_boundary(new_len));
            self.vec.truncate(new_len)
        }
    }

    /// Removes the last character from the string buffer and returns it.
    ///
    /// Returns [`None`] if this `String` is empty.
    ///
    /// [`None`]: ../../std/option/enum.Option.html#variant.None
    ///
    /// # Examples
    ///
    /// Basic usage:
    ///
    /// ```
    /// use heapless::String;
    ///
    /// let mut s: String<8> = String::from("foo");
    ///
    /// assert_eq!(s.pop(), Some('o'));
    /// assert_eq!(s.pop(), Some('o'));
    /// assert_eq!(s.pop(), Some('f'));
    ///
    /// assert_eq!(s.pop(), None);
    /// ```
    pub fn pop(&mut self) -> Option<char> {
        let ch = self.chars().rev().next()?;

        // pop bytes that correspond to `ch`
        for _ in 0..ch.len_utf8() {
            unsafe {
                self.vec.pop_unchecked();
            }
        }

        Some(ch)
    }

    /// Truncates this `String`, removing all contents.
    ///
    /// While this means the `String` will have a length of zero, it does not
    /// touch its capacity.
    ///
    /// # Examples
    ///
    /// Basic usage:
    ///
    /// ```
    /// use heapless::String;
    ///
    /// let mut s: String<8> = String::from("foo");
    ///
    /// s.clear();
    ///
    /// assert!(s.is_empty());
    /// assert_eq!(0, s.len());
    /// assert_eq!(8, s.capacity());
    /// ```
    #[inline]
    pub fn clear(&mut self) {
        self.vec.clear()
    }
}

impl<U: Uxx, const N: usize> Default for StringBase<U, N> {
    fn default() -> Self {
        Self {
            vec: VecBase::default(),
        }
    }
}

impl<'a, U: Uxx, const N: usize> From<&'a str> for StringBase<U, N> {
    fn from(s: &'a str) -> Self {
        let mut new = StringBase::default();
        new.push_str(s).unwrap();
        new
    }
}

impl<U: Uxx, const N: usize> str::FromStr for StringBase<U, N> {
    type Err = ();

    fn from_str(s: &str) -> Result<Self, Self::Err> {
        let mut new = StringBase::default();
        new.push_str(s)?;
        Ok(new)
    }
}

impl<U: Uxx, const N: usize> Clone for StringBase<U, N> {
    fn clone(&self) -> Self {
        Self {
            vec: self.vec.clone(),
        }
    }
}

impl<U: Uxx, const N: usize> fmt::Debug for StringBase<U, N> {
    fn fmt(&self, f: &mut fmt::Formatter<'_>) -> fmt::Result {
        <str as fmt::Debug>::fmt(self, f)
    }
}

impl<U: Uxx, const N: usize> fmt::Display for StringBase<U, N> {
    fn fmt(&self, f: &mut fmt::Formatter<'_>) -> fmt::Result {
        <str as fmt::Display>::fmt(self, f)
    }
}

impl<U: Uxx, const N: usize> hash::Hash for StringBase<U, N> {
    #[inline]
    fn hash<H: hash::Hasher>(&self, hasher: &mut H) {
        <str as hash::Hash>::hash(self, hasher)
    }
}

impl<U: Uxx, const N: usize> hash32::Hash for StringBase<U, N> {
    #[inline]
    fn hash<H: hash32::Hasher>(&self, hasher: &mut H) {
        <str as hash32::Hash>::hash(self, hasher)
    }
}

impl<U: Uxx, const N: usize> fmt::Write for StringBase<U, N> {
    fn write_str(&mut self, s: &str) -> Result<(), fmt::Error> {
        self.push_str(s).map_err(|_| fmt::Error)
    }

    fn write_char(&mut self, c: char) -> Result<(), fmt::Error> {
        self.push(c).map_err(|_| fmt::Error)
    }
}

impl<U: Uxx, const N: usize> ops::Deref for StringBase<U, N> {
    type Target = str;

    fn deref(&self) -> &str {
        self.as_str()
    }
}

impl<U: Uxx, const N: usize> ops::DerefMut for StringBase<U, N> {
    fn deref_mut(&mut self) -> &mut str {
        self.as_mut_str()
    }
}

impl<U: Uxx, const N: usize> AsRef<str> for StringBase<U, N> {
    #[inline]
    fn as_ref(&self) -> &str {
        self
    }
}

impl<U: Uxx, const N: usize> AsRef<[u8]> for StringBase<U, N> {
    #[inline]
    fn as_ref(&self) -> &[u8] {
        self.as_bytes()
    }
}

impl<U1: Uxx, U2: Uxx, const N1: usize, const N2: usize> PartialEq<StringBase<U2, N2>>
    for StringBase<U1, N1>
{
    fn eq(&self, rhs: &StringBase<U2, N2>) -> bool {
        str::eq(&**self, &**rhs)
    }

    fn ne(&self, rhs: &StringBase<U2, N2>) -> bool {
        str::ne(&**self, &**rhs)
    }
}

<<<<<<< HEAD
// macro_rules! impl_eq {
//     ($lhs:ty, $rhs:ty) => {
//         impl<'a, 'b, U, N> PartialEq<$rhs> for $lhs
//         where
//             N: ArrayLength<u8>,
//         {
//             #[inline]
//             fn eq(&self, other: &$rhs) -> bool {
//                 str::eq(&self[..], &other[..])
//             }
//             #[inline]
//             fn ne(&self, other: &$rhs) -> bool {
//                 str::ne(&self[..], &other[..])
//             }
//         }

//         impl<'a, 'b, U, N> PartialEq<$lhs> for $rhs
//         where
//             N: ArrayLength<u8>,
//         {
//             #[inline]
//             fn eq(&self, other: &$lhs) -> bool {
//                 str::eq(&self[..], &other[..])
//             }
//             #[inline]
//             fn ne(&self, other: &$lhs) -> bool {
//                 str::ne(&self[..], &other[..])
//             }
//         }
//     };
// }

// String<U, N> == str
impl<U: Uxx, const N: usize> PartialEq<str> for StringBase<U, N> {
=======
// String<N> == str
impl<const N: usize> PartialEq<str> for String<N> {
>>>>>>> bd32ab83
    #[inline]
    fn eq(&self, other: &str) -> bool {
        str::eq(&self[..], &other[..])
    }
    #[inline]
    fn ne(&self, other: &str) -> bool {
        str::ne(&self[..], &other[..])
    }
}

// String<U, N> == &'str
impl<U: Uxx, const N: usize> PartialEq<&str> for StringBase<U, N> {
    #[inline]
    fn eq(&self, other: &&str) -> bool {
        str::eq(&self[..], &other[..])
    }
    #[inline]
    fn ne(&self, other: &&str) -> bool {
        str::ne(&self[..], &other[..])
    }
}

// str == String<U, N>
impl<U: Uxx, const N: usize> PartialEq<StringBase<U, N>> for str {
    #[inline]
    fn eq(&self, other: &StringBase<U, N>) -> bool {
        str::eq(&self[..], &other[..])
    }
    #[inline]
    fn ne(&self, other: &StringBase<U, N>) -> bool {
        str::ne(&self[..], &other[..])
    }
}

// &'str == String<U, N>
impl<U: Uxx, const N: usize> PartialEq<StringBase<U, N>> for &str {
    #[inline]
    fn eq(&self, other: &StringBase<U, N>) -> bool {
        str::eq(&self[..], &other[..])
    }
    #[inline]
    fn ne(&self, other: &StringBase<U, N>) -> bool {
        str::ne(&self[..], &other[..])
    }
}

impl<U: Uxx, const N: usize> Eq for StringBase<U, N> {}

macro_rules! impl_from_num {
    ($num:ty, $size:expr) => {
        impl<U: Uxx, const N: usize> From<$num> for StringBase<U, N> {
            fn from(s: $num) -> Self {
                let mut new = StringBase::default();
                write!(&mut new, "{}", s).unwrap();
                new
            }
        }
    };
}

impl_from_num!(i8, 4);
impl_from_num!(i16, 6);
impl_from_num!(i32, 11);
impl_from_num!(i64, 20);

impl_from_num!(u8, 3);
impl_from_num!(u16, 5);
impl_from_num!(u32, 10);
impl_from_num!(u64, 20);

#[cfg(test)]
mod tests {
    use crate::{String, Vec};

    #[test]
    fn static_new() {
        static mut _S: String<8> = String::new();
    }

    #[test]
    fn clone() {
        let s1: String<20> = String::from("abcd");
        let mut s2 = s1.clone();
        s2.push_str(" efgh").unwrap();

        assert_eq!(s1, "abcd");
        assert_eq!(s2, "abcd efgh");
    }

    #[test]
    fn debug() {
        use core::fmt::Write;

        let s: String<8> = String::from("abcd");
        let mut std_s = std::string::String::new();
        write!(std_s, "{:?}", s).unwrap();
        assert_eq!("\"abcd\"", std_s);
    }

    #[test]
    fn display() {
        use core::fmt::Write;

        let s: String<8> = String::from("abcd");
        let mut std_s = std::string::String::new();
        write!(std_s, "{}", s).unwrap();
        assert_eq!("abcd", std_s);
    }

    #[test]
    fn empty() {
        let s: String<4> = String::new();
        assert!(s.capacity() == 4);
        assert_eq!(s, "");
        assert_eq!(s.len(), 0);
        assert_ne!(s.len(), 4);
    }

    #[test]
    fn from() {
        let s: String<4> = String::from("123");
        assert!(s.len() == 3);
        assert_eq!(s, "123");
    }

    #[test]
    fn from_str() {
        use core::str::FromStr;

        let s: String<4> = String::<4>::from_str("123").unwrap();
        assert!(s.len() == 3);
        assert_eq!(s, "123");

        let e: () = String::<2>::from_str("123").unwrap_err();
        assert_eq!(e, ());
    }

    #[test]
    #[should_panic]
    fn from_panic() {
        let _: String<4> = String::from("12345");
    }

    #[test]
    fn from_num() {
        let v: String<20> = String::from(18446744073709551615 as u64);
        assert_eq!(v, "18446744073709551615");
    }

    #[test]
    fn into_bytes() {
        let s: String<4> = String::from("ab");
        let b: Vec<u8, 4> = s.into_bytes();
        assert_eq!(b.len(), 2);
        assert_eq!(&['a' as u8, 'b' as u8], &b[..]);
    }

    #[test]
    fn as_str() {
        let s: String<4> = String::from("ab");

        assert_eq!(s.as_str(), "ab");
        // should be moved to fail test
        //    let _s = s.as_str();
        // s.push('c'); // <- cannot borrow `s` as mutable because it is also borrowed as immutable
    }

    #[test]
    fn as_mut_str() {
        let mut s: String<4> = String::from("ab");
        let s = s.as_mut_str();
        s.make_ascii_uppercase();
        assert_eq!(s, "AB");
    }

    #[test]
    fn push_str() {
        let mut s: String<8> = String::from("foo");
        assert!(s.push_str("bar").is_ok());
        assert_eq!("foobar", s);
        assert_eq!(s, "foobar");
        assert!(s.push_str("tender").is_err());
        assert_eq!("foobar", s);
        assert_eq!(s, "foobar");
    }

    #[test]
    fn push() {
        let mut s: String<6> = String::from("abc");
        assert!(s.push('1').is_ok());
        assert!(s.push('2').is_ok());
        assert!(s.push('3').is_ok());
        assert!(s.push('4').is_err());
        assert!("abc123" == s.as_str());
    }

    #[test]
    fn as_bytes() {
        let s: String<8> = String::from("hello");
        assert_eq!(&[104, 101, 108, 108, 111], s.as_bytes());
    }

    #[test]
    fn truncate() {
        let mut s: String<8> = String::from("hello");
        s.truncate(6);
        assert_eq!(s.len(), 5);
        s.truncate(2);
        assert_eq!(s.len(), 2);
        assert_eq!("he", s);
        assert_eq!(s, "he");
    }

    #[test]
    fn pop() {
        let mut s: String<8> = String::from("foo");
        assert_eq!(s.pop(), Some('o'));
        assert_eq!(s.pop(), Some('o'));
        assert_eq!(s.pop(), Some('f'));
        assert_eq!(s.pop(), None);
    }

    #[test]
    fn pop_uenc() {
        let mut s: String<8> = String::from("é");
        assert_eq!(s.len(), 3);
        match s.pop() {
            Some(c) => {
                assert_eq!(s.len(), 1);
                assert_eq!(c, '\u{0301}'); // accute accent of e
                ()
            }
            None => assert!(false),
        };
    }

    #[test]
    fn is_empty() {
        let mut v: String<8> = String::new();
        assert!(v.is_empty());
        let _ = v.push('a');
        assert!(!v.is_empty());
    }

    #[test]
    fn clear() {
        let mut s: String<8> = String::from("foo");
        s.clear();
        assert!(s.is_empty());
        assert_eq!(0, s.len());
        assert_eq!(8, s.capacity());
    }
}<|MERGE_RESOLUTION|>--- conflicted
+++ resolved
@@ -417,45 +417,8 @@
     }
 }
 
-<<<<<<< HEAD
-// macro_rules! impl_eq {
-//     ($lhs:ty, $rhs:ty) => {
-//         impl<'a, 'b, U, N> PartialEq<$rhs> for $lhs
-//         where
-//             N: ArrayLength<u8>,
-//         {
-//             #[inline]
-//             fn eq(&self, other: &$rhs) -> bool {
-//                 str::eq(&self[..], &other[..])
-//             }
-//             #[inline]
-//             fn ne(&self, other: &$rhs) -> bool {
-//                 str::ne(&self[..], &other[..])
-//             }
-//         }
-
-//         impl<'a, 'b, U, N> PartialEq<$lhs> for $rhs
-//         where
-//             N: ArrayLength<u8>,
-//         {
-//             #[inline]
-//             fn eq(&self, other: &$lhs) -> bool {
-//                 str::eq(&self[..], &other[..])
-//             }
-//             #[inline]
-//             fn ne(&self, other: &$lhs) -> bool {
-//                 str::ne(&self[..], &other[..])
-//             }
-//         }
-//     };
-// }
-
 // String<U, N> == str
 impl<U: Uxx, const N: usize> PartialEq<str> for StringBase<U, N> {
-=======
-// String<N> == str
-impl<const N: usize> PartialEq<str> for String<N> {
->>>>>>> bd32ab83
     #[inline]
     fn eq(&self, other: &str) -> bool {
         str::eq(&self[..], &other[..])
