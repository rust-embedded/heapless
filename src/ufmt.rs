use crate::{
<<<<<<< HEAD
    c_string::{self, CString},
=======
    len_type::LenType,
>>>>>>> fb62d12a
    string::{StringInner, StringStorage},
    vec::{VecInner, VecStorage},
    CapacityError,
};
use ufmt::uDisplay;
use ufmt_write::uWrite;

impl<S: StringStorage + ?Sized> uDisplay for StringInner<S> {
    #[inline]
    fn fmt<W>(&self, f: &mut ufmt::Formatter<'_, W>) -> Result<(), W::Error>
    where
        W: uWrite + ?Sized,
    {
        f.write_str(&self.as_str())
    }
}

impl<S: StringStorage + ?Sized> uWrite for StringInner<S> {
    type Error = CapacityError;

    #[inline]
    fn write_str(&mut self, s: &str) -> Result<(), Self::Error> {
        self.push_str(s)
    }
}

impl<LenT: LenType, S: VecStorage<u8> + ?Sized> uWrite for VecInner<u8, LenT, S> {
    type Error = CapacityError;

    #[inline]
    fn write_str(&mut self, s: &str) -> Result<(), Self::Error> {
        self.extend_from_slice(s.as_bytes())
    }
}

impl<const N: usize> uWrite for CString<N> {
    type Error = c_string::ExtendError;

    #[inline]
    fn write_str(&mut self, s: &str) -> Result<(), Self::Error> {
        self.extend_from_bytes(s.as_bytes())
    }
}

#[cfg(test)]
mod tests {
    use crate::{String, Vec};

    use ufmt::{derive::uDebug, uwrite};

    #[derive(uDebug)]
    struct Pair {
        x: u32,
        y: u32,
    }

    #[test]
    fn test_udisplay_string() {
        let str_a = String::<32>::try_from("world").unwrap();
        let mut str_b = String::<32>::new();
        uwrite!(str_b, "Hello {}!", str_a).unwrap();

        assert_eq!(str_b, "Hello world!");
    }

    #[test]
    fn test_uwrite_string() {
        let a = 123;
        let b = Pair { x: 0, y: 1234 };

        let mut s = String::<32>::new();
        uwrite!(s, "{} -> {:?}", a, b).unwrap();

        assert_eq!(s, "123 -> Pair { x: 0, y: 1234 }");
    }

    #[test]
    fn test_uwrite_string_err() {
        let p = Pair { x: 0, y: 1234 };
        let mut s = String::<4>::new();
        assert!(uwrite!(s, "{:?}", p).is_err());
    }

    #[test]
    fn test_uwrite_vec() {
        let a = 123;
        let b = Pair { x: 0, y: 1234 };

        let mut v = Vec::<u8, 32>::new();
        uwrite!(v, "{} -> {:?}", a, b).unwrap();

        assert_eq!(v, b"123 -> Pair { x: 0, y: 1234 }");
    }
}<|MERGE_RESOLUTION|>--- conflicted
+++ resolved
@@ -1,9 +1,6 @@
 use crate::{
-<<<<<<< HEAD
     c_string::{self, CString},
-=======
     len_type::LenType,
->>>>>>> fb62d12a
     string::{StringInner, StringStorage},
     vec::{VecInner, VecStorage},
     CapacityError,
