--- conflicted
+++ resolved
@@ -1,13 +1,10 @@
-<<<<<<< HEAD
-use crate::{cstring::CString, string::String, vec::Vec};
-=======
 use crate::{
+    cstring::CString,
     string::{StringInner, StringStorage},
     vec::{VecInner, VecStorage},
     CapacityError,
 };
 use ufmt::uDisplay;
->>>>>>> b6c07392
 use ufmt_write::uWrite;
 
 impl<S: StringStorage + ?Sized> uDisplay for StringInner<S> {
