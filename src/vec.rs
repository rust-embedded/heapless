use core::{
    cmp::Ordering,
    fmt, hash,
    iter::FromIterator,
    mem,
    mem::{ManuallyDrop, MaybeUninit},
    ops, ptr, slice,
};

#[repr(C)]
struct VecBuf<T, const N: usize, A> {
    alignment_field: [A; 0],
    buffer: [MaybeUninit<T>; N],
}

/// A fixed capacity [`Vec`](https://doc.rust-lang.org/std/vec/struct.Vec.html).
///
/// # Examples
///
/// ```
/// use heapless::Vec;
///
/// // A vector with a fixed capacity of 8 elements allocated on the stack
/// let mut vec = Vec::<_, 8>::new();
/// vec.push(1);
/// vec.push(2);
///
/// assert_eq!(vec.len(), 2);
/// assert_eq!(vec[0], 1);
///
/// assert_eq!(vec.pop(), Some(2));
/// assert_eq!(vec.len(), 1);
///
/// vec[0] = 7;
/// assert_eq!(vec[0], 7);
///
/// vec.extend([1, 2, 3].iter().cloned());
///
/// for x in &vec {
///     println!("{}", x);
/// }
/// assert_eq!(*vec, [7, 1, 2, 3]);
/// ```
pub struct Vec<T, const N: usize, A = u8> {
    // NOTE order is important for optimizations. the `len` first layout lets the compiler optimize
    // `new` to: reserve stack space and zero the first word. With the fields in the reverse order
    // the compiler optimizes `new` to `memclr`-ing the *entire* stack space, including the `buffer`
    // field which should be left uninitialized. Optimizations were last checked with Rust 1.60
    len: usize,

    storage: VecBuf<T, N, A>,
}

impl<T, const N: usize, A> VecBuf<T, N, A> {
    const ELEM: MaybeUninit<T> = MaybeUninit::uninit();
    const INIT: [MaybeUninit<T>; N] = [Self::ELEM; N]; // important for optimization of `new`

    const fn new() -> Self {
        Self {
            alignment_field: [],
            buffer: Self::INIT,
        }
    }

    const fn as_ptr(&self) -> *const T {
        self.buffer.as_ptr() as *const T
    }

    fn as_mut_ptr(&mut self) -> *mut T {
        self.buffer.as_mut_ptr() as *mut T
    }

    unsafe fn get_unchecked_mut(&mut self, index: usize) -> &mut MaybeUninit<T> {
        self.buffer.get_unchecked_mut(index)
    }
}

impl<T, const N: usize, A> Vec<T, N, A> {
    /// Constructs a new, empty vector with a fixed capacity of `N`
    ///
    /// # Examples
    ///
    /// ```
    /// use heapless::Vec;
    ///
    /// // allocate the vector on the stack
    /// let mut x: Vec<u8, 16> = Vec::new();
    ///
    /// // allocate the vector in a static variable
    /// static mut X: Vec<u8, 16> = Vec::new();
    /// ```
    /// `Vec` `const` constructor; wrap the returned value in [`Vec`].
    pub const fn new() -> Self {
        Self {
            len: 0,
            storage: VecBuf::new(),
        }
    }

    /// Constructs a new vector with a fixed capacity of `N` and fills it
    /// with the provided slice.
    ///
    /// This is equivalent to the following code:
    ///
    /// ```
    /// use heapless::Vec;
    ///
    /// let mut v: Vec<u8, 16> = Vec::new();
    /// v.extend_from_slice(&[1, 2, 3]).unwrap();
    /// ```
    #[inline]
    #[allow(clippy::result_unit_err)]
    pub fn from_slice(other: &[T]) -> Result<Self, ()>
    where
        T: Clone,
    {
        let mut v = Vec::new();
        v.extend_from_slice(other)?;
        Ok(v)
    }

    /// Constructs a new vector with a fixed capacity of `N`, initializing
    /// it with the provided array.
    ///
    /// The length of the provided array, `M` may be equal to _or_ less than
    /// the capacity of the vector, `N`.
    ///
    /// If the length of the provided array is greater than the capacity of the
    /// vector a compile-time error will be produced.
    pub fn from_array<const M: usize>(src: [T; M]) -> Self {
        // Const assert M >= 0
        crate::sealed::greater_than_eq_0::<M>();
        // Const assert N >= M
        crate::sealed::greater_than_eq::<N, M>();

        // We've got to copy `src`, but we're functionally moving it. Don't run
        // any Drop code for T.
        let src = ManuallyDrop::new(src);

        if N == M {
            Self {
                len: N,
                // NOTE(unsafe) ManuallyDrop<[T; M]> and [MaybeUninit<T>; N]
                // have the same layout when N == M.
                buffer: unsafe { mem::transmute_copy(&src) },
            }
        } else {
            let mut v = Vec::<T, N>::new();

            for (src_elem, dst_elem) in src.iter().zip(v.buffer.iter_mut()) {
                // NOTE(unsafe) src element is not going to drop as src itself
                // is wrapped in a ManuallyDrop.
                dst_elem.write(unsafe { ptr::read(src_elem) });
            }

            v.len = M;
            v
        }
    }

    /// Clones a vec into a new vec
    pub(crate) fn clone(&self) -> Self
    where
        T: Clone,
    {
        let mut new = Self::new();
        // avoid `extend_from_slice` as that introduces a runtime check/panicking branch
        for elem in self {
            unsafe {
                new.push_unchecked(elem.clone());
            }
        }
        new
    }

    /// Returns a raw pointer to the vector’s buffer.
    pub fn as_ptr(&self) -> *const T {
        self.storage.as_ptr()
    }

    /// Returns a raw pointer to the vector’s buffer, which may be mutated through.
    pub fn as_mut_ptr(&mut self) -> *mut T {
        self.storage.as_mut_ptr()
    }

    /// Extracts a slice containing the entire vector.
    ///
    /// Equivalent to `&s[..]`.
    ///
    /// # Examples
    ///
    /// ```
    /// use heapless::Vec;
    /// let buffer: Vec<u8, 5> = Vec::from_slice(&[1, 2, 3, 5, 8]).unwrap();
    /// assert_eq!(buffer.as_slice(), &[1, 2, 3, 5, 8]);
    /// ```
    pub fn as_slice(&self) -> &[T] {
        // NOTE(unsafe) avoid bound checks in the slicing operation
        // &buffer[..self.len]
        unsafe { slice::from_raw_parts(self.storage.as_ptr(), self.len) }
    }

    /// Returns the contents of the vector as an array of length `M` if the length
    /// of the vector is exactly `M`, otherwise returns `Err(self)`.
    ///
    /// # Examples
    ///
    /// ```
    /// use heapless::Vec;
    /// let buffer: Vec<u8, 42> = Vec::from_slice(&[1, 2, 3, 5, 8]).unwrap();
    /// let array: [u8; 5] = buffer.into_array().unwrap();
    /// assert_eq!(array, [1, 2, 3, 5, 8]);
    /// ```
    pub fn into_array<const M: usize>(self) -> Result<[T; M], Self> {
        if self.len() == M {
            // This is how the unstable `MaybeUninit::array_assume_init` method does it
            let array = unsafe { (self.as_ptr() as *const [T; M]).read() };

            // We don't want `self`'s destructor to be called because that would drop all the
            // items in the array
            core::mem::forget(self);

            Ok(array)
        } else {
            Err(self)
        }
    }

    /// Extracts a mutable slice containing the entire vector.
    ///
    /// Equivalent to `&mut s[..]`.
    ///
    /// # Examples
    ///
    /// ```
    /// use heapless::Vec;
    /// let mut buffer: Vec<u8, 5> = Vec::from_slice(&[1, 2, 3, 5, 8]).unwrap();
    /// buffer[0] = 9;
    /// assert_eq!(buffer.as_slice(), &[9, 2, 3, 5, 8]);
    /// ```
    pub fn as_mut_slice(&mut self) -> &mut [T] {
        // NOTE(unsafe) avoid bound checks in the slicing operation
        // &mut buffer[..self.len]
        unsafe { slice::from_raw_parts_mut(self.as_mut_ptr(), self.len) }
    }

    /// Returns the maximum number of elements the vector can hold.
    pub const fn capacity(&self) -> usize {
        N
    }

    /// Clears the vector, removing all values.
    pub fn clear(&mut self) {
        self.truncate(0);
    }

    /// Extends the vec from an iterator.
    ///
    /// # Panic
    ///
    /// Panics if the vec cannot hold all elements of the iterator.
    pub fn extend<I>(&mut self, iter: I)
    where
        I: IntoIterator<Item = T>,
    {
        for elem in iter {
            self.push(elem).ok().unwrap()
        }
    }

    /// Clones and appends all elements in a slice to the `Vec`.
    ///
    /// Iterates over the slice `other`, clones each element, and then appends
    /// it to this `Vec`. The `other` vector is traversed in-order.
    ///
    /// # Examples
    ///
    /// ```
    /// use heapless::Vec;
    ///
    /// let mut vec = Vec::<u8, 8>::new();
    /// vec.push(1).unwrap();
    /// vec.extend_from_slice(&[2, 3, 4]).unwrap();
    /// assert_eq!(*vec, [1, 2, 3, 4]);
    /// ```
    #[allow(clippy::result_unit_err)]
    pub fn extend_from_slice(&mut self, other: &[T]) -> Result<(), ()>
    where
        T: Clone,
    {
        if self.len + other.len() > self.capacity() {
            // won't fit in the `Vec`; don't modify anything and return an error
            Err(())
        } else {
            for elem in other {
                unsafe {
                    self.push_unchecked(elem.clone());
                }
            }
            Ok(())
        }
    }

    /// Removes the last element from a vector and returns it, or `None` if it's empty
    pub fn pop(&mut self) -> Option<T> {
        if self.len != 0 {
            Some(unsafe { self.pop_unchecked() })
        } else {
            None
        }
    }

    /// Appends an `item` to the back of the collection
    ///
    /// Returns back the `item` if the vector is full
    pub fn push(&mut self, item: T) -> Result<(), T> {
        if self.len < self.capacity() {
            unsafe { self.push_unchecked(item) }
            Ok(())
        } else {
            Err(item)
        }
    }

    /// Removes the last element from a vector and returns it
    ///
    /// # Safety
    ///
    /// This assumes the vec to have at least one element.
    pub unsafe fn pop_unchecked(&mut self) -> T {
        debug_assert!(!self.is_empty());

        self.len -= 1;
        self.storage.get_unchecked_mut(self.len).as_ptr().read()
    }

    /// Appends an `item` to the back of the collection
    ///
    /// # Safety
    ///
    /// This assumes the vec is not full.
    pub unsafe fn push_unchecked(&mut self, item: T) {
        // NOTE(ptr::write) the memory slot that we are about to write to is uninitialized. We
        // use `ptr::write` to avoid running `T`'s destructor on the uninitialized memory
        debug_assert!(!self.is_full());

        *self.storage.get_unchecked_mut(self.len) = MaybeUninit::new(item);

        self.len += 1;
    }

    /// Shortens the vector, keeping the first `len` elements and dropping the rest.
    pub fn truncate(&mut self, len: usize) {
        // This is safe because:
        //
        // * the slice passed to `drop_in_place` is valid; the `len > self.len`
        //   case avoids creating an invalid slice, and
        // * the `len` of the vector is shrunk before calling `drop_in_place`,
        //   such that no value will be dropped twice in case `drop_in_place`
        //   were to panic once (if it panics twice, the program aborts).
        unsafe {
            // Note: It's intentional that this is `>` and not `>=`.
            //       Changing it to `>=` has negative performance
            //       implications in some cases. See rust-lang/rust#78884 for more.
            if len > self.len {
                return;
            }
            let remaining_len = self.len - len;
            let s = ptr::slice_from_raw_parts_mut(self.as_mut_ptr().add(len), remaining_len);
            self.len = len;
            ptr::drop_in_place(s);
        }
    }

    /// Resizes the Vec in-place so that len is equal to new_len.
    ///
    /// If new_len is greater than len, the Vec is extended by the
    /// difference, with each additional slot filled with value. If
    /// new_len is less than len, the Vec is simply truncated.
    ///
    /// See also [`resize_default`](Self::resize_default).
    #[allow(clippy::result_unit_err)]
    pub fn resize(&mut self, new_len: usize, value: T) -> Result<(), ()>
    where
        T: Clone,
    {
        if new_len > self.capacity() {
            return Err(());
        }

        if new_len > self.len {
            while self.len < new_len {
                self.push(value.clone()).ok();
            }
        } else {
            self.truncate(new_len);
        }

        Ok(())
    }

    /// Resizes the `Vec` in-place so that `len` is equal to `new_len`.
    ///
    /// If `new_len` is greater than `len`, the `Vec` is extended by the
    /// difference, with each additional slot filled with `Default::default()`.
    /// If `new_len` is less than `len`, the `Vec` is simply truncated.
    ///
    /// See also [`resize`](Self::resize).
    #[allow(clippy::result_unit_err)]
    pub fn resize_default(&mut self, new_len: usize) -> Result<(), ()>
    where
        T: Clone + Default,
    {
        self.resize(new_len, T::default())
    }

    /// Forces the length of the vector to `new_len`.
    ///
    /// This is a low-level operation that maintains none of the normal
    /// invariants of the type. Normally changing the length of a vector
    /// is done using one of the safe operations instead, such as
    /// [`truncate`], [`resize`], [`extend`], or [`clear`].
    ///
    /// [`truncate`]: Self::truncate
    /// [`resize`]: Self::resize
    /// [`extend`]: core::iter::Extend
    /// [`clear`]: Self::clear
    ///
    /// # Safety
    ///
    /// - `new_len` must be less than or equal to [`capacity()`].
    /// - The elements at `old_len..new_len` must be initialized.
    ///
    /// [`capacity()`]: Self::capacity
    ///
    /// # Examples
    ///
    /// This method can be useful for situations in which the vector
    /// is serving as a buffer for other code, particularly over FFI:
    ///
    /// ```no_run
    /// # #![allow(dead_code)]
    /// use heapless::Vec;
    ///
    /// # // This is just a minimal skeleton for the doc example;
    /// # // don't use this as a starting point for a real library.
    /// # pub struct StreamWrapper { strm: *mut core::ffi::c_void }
    /// # const Z_OK: i32 = 0;
    /// # extern "C" {
    /// #     fn deflateGetDictionary(
    /// #         strm: *mut core::ffi::c_void,
    /// #         dictionary: *mut u8,
    /// #         dictLength: *mut usize,
    /// #     ) -> i32;
    /// # }
    /// # impl StreamWrapper {
    /// pub fn get_dictionary(&self) -> Option<Vec<u8, 32768>> {
    ///     // Per the FFI method's docs, "32768 bytes is always enough".
    ///     let mut dict = Vec::new();
    ///     let mut dict_length = 0;
    ///     // SAFETY: When `deflateGetDictionary` returns `Z_OK`, it holds that:
    ///     // 1. `dict_length` elements were initialized.
    ///     // 2. `dict_length` <= the capacity (32_768)
    ///     // which makes `set_len` safe to call.
    ///     unsafe {
    ///         // Make the FFI call...
    ///         let r = deflateGetDictionary(self.strm, dict.as_mut_ptr(), &mut dict_length);
    ///         if r == Z_OK {
    ///             // ...and update the length to what was initialized.
    ///             dict.set_len(dict_length);
    ///             Some(dict)
    ///         } else {
    ///             None
    ///         }
    ///     }
    /// }
    /// # }
    /// ```
    ///
    /// While the following example is sound, there is a memory leak since
    /// the inner vectors were not freed prior to the `set_len` call:
    ///
    /// ```
    /// use core::iter::FromIterator;
    /// use heapless::Vec;
    ///
    /// let mut vec = Vec::<Vec<u8, 3>, 3>::from_iter(
    ///     [
    ///         Vec::from_iter([1, 0, 0].iter().cloned()),
    ///         Vec::from_iter([0, 1, 0].iter().cloned()),
    ///         Vec::from_iter([0, 0, 1].iter().cloned()),
    ///     ]
    ///     .iter()
    ///     .cloned(),
    /// );
    /// // SAFETY:
    /// // 1. `old_len..0` is empty so no elements need to be initialized.
    /// // 2. `0 <= capacity` always holds whatever `capacity` is.
    /// unsafe {
    ///     vec.set_len(0);
    /// }
    /// ```
    ///
    /// Normally, here, one would use [`clear`] instead to correctly drop
    /// the contents and thus not leak memory.
    pub unsafe fn set_len(&mut self, new_len: usize) {
        debug_assert!(new_len <= self.capacity());

        self.len = new_len
    }

    /// Removes an element from the vector and returns it.
    ///
    /// The removed element is replaced by the last element of the vector.
    ///
    /// This does not preserve ordering, but is *O*(1).
    ///
    /// # Panics
    ///
    /// Panics if `index` is out of bounds.
    ///
    /// # Examples
    ///
    /// ```
    /// use heapless::Vec;
    ///// use heapless::consts::*;
    ///
    /// let mut v: Vec<_, 8> = Vec::new();
    /// v.push("foo").unwrap();
    /// v.push("bar").unwrap();
    /// v.push("baz").unwrap();
    /// v.push("qux").unwrap();
    ///
    /// assert_eq!(v.swap_remove(1), "bar");
    /// assert_eq!(&*v, ["foo", "qux", "baz"]);
    ///
    /// assert_eq!(v.swap_remove(0), "foo");
    /// assert_eq!(&*v, ["baz", "qux"]);
    /// ```
    pub fn swap_remove(&mut self, index: usize) -> T {
        assert!(index < self.len);
        unsafe { self.swap_remove_unchecked(index) }
    }

    /// Removes an element from the vector and returns it.
    ///
    /// The removed element is replaced by the last element of the vector.
    ///
    /// This does not preserve ordering, but is *O*(1).
    ///
    /// # Safety
    ///
    ///  Assumes `index` within bounds.
    ///
    /// # Examples
    ///
    /// ```
    /// use heapless::Vec;
    ///
    /// let mut v: Vec<_, 8> = Vec::new();
    /// v.push("foo").unwrap();
    /// v.push("bar").unwrap();
    /// v.push("baz").unwrap();
    /// v.push("qux").unwrap();
    ///
    /// assert_eq!(unsafe { v.swap_remove_unchecked(1) }, "bar");
    /// assert_eq!(&*v, ["foo", "qux", "baz"]);
    ///
    /// assert_eq!(unsafe { v.swap_remove_unchecked(0) }, "foo");
    /// assert_eq!(&*v, ["baz", "qux"]);
    /// ```
    pub unsafe fn swap_remove_unchecked(&mut self, index: usize) -> T {
        let length = self.len();
        debug_assert!(index < length);
        let value = ptr::read(self.as_ptr().add(index));
        let base_ptr = self.as_mut_ptr();
        ptr::copy(base_ptr.add(length - 1), base_ptr.add(index), 1);
        self.len -= 1;
        value
    }

    /// Returns true if the vec is full
    #[inline]
    pub fn is_full(&self) -> bool {
        self.len == self.capacity()
    }

    /// Returns true if the vec is empty
    #[inline]
    pub fn is_empty(&self) -> bool {
        self.len == 0
    }

    /// Returns `true` if `needle` is a prefix of the Vec.
    ///
    /// Always returns `true` if `needle` is an empty slice.
    ///
    /// # Examples
    ///
    /// ```
    /// use heapless::Vec;
    ///
    /// let v: Vec<_, 8> = Vec::from_slice(b"abc").unwrap();
    /// assert_eq!(v.starts_with(b""), true);
    /// assert_eq!(v.starts_with(b"ab"), true);
    /// assert_eq!(v.starts_with(b"bc"), false);
    /// ```
    #[inline]
    pub fn starts_with(&self, needle: &[T]) -> bool
    where
        T: PartialEq,
    {
        let n = needle.len();
        self.len >= n && needle == &self[..n]
    }

    /// Returns `true` if `needle` is a suffix of the Vec.
    ///
    /// Always returns `true` if `needle` is an empty slice.
    ///
    /// # Examples
    ///
    /// ```
    /// use heapless::Vec;
    ///
    /// let v: Vec<_, 8> = Vec::from_slice(b"abc").unwrap();
    /// assert_eq!(v.ends_with(b""), true);
    /// assert_eq!(v.ends_with(b"ab"), false);
    /// assert_eq!(v.ends_with(b"bc"), true);
    /// ```
    #[inline]
    pub fn ends_with(&self, needle: &[T]) -> bool
    where
        T: PartialEq,
    {
        let (v, n) = (self.len(), needle.len());
        v >= n && needle == &self[v - n..]
    }

    /// Inserts an element at position `index` within the vector, shifting all
    /// elements after it to the right.
    ///
    /// Returns back the `element` if the vector is full.
    ///
    /// # Panics
    ///
    /// Panics if `index > len`.
    ///
    /// # Examples
    ///
    /// ```
    /// use heapless::Vec;
    ///
    /// let mut vec: Vec<_, 8> = Vec::from_slice(&[1, 2, 3]).unwrap();
    /// vec.insert(1, 4);
    /// assert_eq!(vec, [1, 4, 2, 3]);
    /// vec.insert(4, 5);
    /// assert_eq!(vec, [1, 4, 2, 3, 5]);
    /// ```
    pub fn insert(&mut self, index: usize, element: T) -> Result<(), T> {
        let len = self.len();
        if index > len {
            panic!(
                "insertion index (is {}) should be <= len (is {})",
                index, len
            );
        }

        // check there's space for the new element
        if self.is_full() {
            return Err(element);
        }

        unsafe {
            // infallible
            // The spot to put the new value
            {
                let p = self.as_mut_ptr().add(index);
                // Shift everything over to make space. (Duplicating the
                // `index`th element into two consecutive places.)
                ptr::copy(p, p.offset(1), len - index);
                // Write it in, overwriting the first copy of the `index`th
                // element.
                ptr::write(p, element);
            }
            self.set_len(len + 1);
        }

        Ok(())
    }

    /// Removes and returns the element at position `index` within the vector,
    /// shifting all elements after it to the left.
    ///
    /// Note: Because this shifts over the remaining elements, it has a
    /// worst-case performance of *O*(n). If you don't need the order of
    /// elements to be preserved, use [`swap_remove`] instead. If you'd like to
    /// remove elements from the beginning of the `Vec`, consider using
    /// [`Deque::pop_front`] instead.
    ///
    /// [`swap_remove`]: Vec::swap_remove
    /// [`Deque::pop_front`]: crate::Deque::pop_front
    ///
    /// # Panics
    ///
    /// Panics if `index` is out of bounds.
    ///
    /// # Examples
    ///
    /// ```
    /// use heapless::Vec;
    ///
    /// let mut v: Vec<_, 8> = Vec::from_slice(&[1, 2, 3]).unwrap();
    /// assert_eq!(v.remove(1), 2);
    /// assert_eq!(v, [1, 3]);
    /// ```
    pub fn remove(&mut self, index: usize) -> T {
        let len = self.len();
        if index >= len {
            panic!("removal index (is {}) should be < len (is {})", index, len);
        }
        unsafe {
            // infallible
            let ret;
            {
                // the place we are taking from.
                let ptr = self.as_mut_ptr().add(index);
                // copy it out, unsafely having a copy of the value on
                // the stack and in the vector at the same time.
                ret = ptr::read(ptr);

                // Shift everything down to fill in that spot.
                ptr::copy(ptr.offset(1), ptr, len - index - 1);
            }
            self.set_len(len - 1);
            ret
        }
    }

    /// Retains only the elements specified by the predicate.
    ///
    /// In other words, remove all elements `e` for which `f(&e)` returns `false`.
    /// This method operates in place, visiting each element exactly once in the
    /// original order, and preserves the order of the retained elements.
    ///
    /// # Examples
    ///
    /// ```
    /// use heapless::Vec;
    ///
    /// let mut vec: Vec<_, 8> = Vec::from_slice(&[1, 2, 3, 4]).unwrap();
    /// vec.retain(|&x| x % 2 == 0);
    /// assert_eq!(vec, [2, 4]);
    /// ```
    ///
    /// Because the elements are visited exactly once in the original order,
    /// external state may be used to decide which elements to keep.
    ///
    /// ```
    /// use heapless::Vec;
    ///
    /// let mut vec: Vec<_, 8> = Vec::from_slice(&[1, 2, 3, 4, 5]).unwrap();
    /// let keep = [false, true, true, false, true];
    /// let mut iter = keep.iter();
    /// vec.retain(|_| *iter.next().unwrap());
    /// assert_eq!(vec, [2, 3, 5]);
    /// ```
    pub fn retain<F>(&mut self, mut f: F)
    where
        F: FnMut(&T) -> bool,
    {
        self.retain_mut(|elem| f(elem));
    }

    /// Retains only the elements specified by the predicate, passing a mutable reference to it.
    ///
    /// In other words, remove all elements `e` such that `f(&mut e)` returns `false`.
    /// This method operates in place, visiting each element exactly once in the
    /// original order, and preserves the order of the retained elements.
    ///
    /// # Examples
    ///
    /// ```
    /// use heapless::Vec;
    ///
    /// let mut vec: Vec<_, 8> = Vec::from_slice(&[1, 2, 3, 4]).unwrap();
    /// vec.retain_mut(|x| {
    ///     if *x <= 3 {
    ///         *x += 1;
    ///         true
    ///     } else {
    ///         false
    ///     }
    /// });
    /// assert_eq!(vec, [2, 3, 4]);
    /// ```
    pub fn retain_mut<F>(&mut self, mut f: F)
    where
        F: FnMut(&mut T) -> bool,
    {
        let original_len = self.len();
        // Avoid double drop if the drop guard is not executed,
        // since we may make some holes during the process.
        unsafe { self.set_len(0) };

        // Vec: [Kept, Kept, Hole, Hole, Hole, Hole, Unchecked, Unchecked]
        //      |<-              processed len   ->| ^- next to check
        //                  |<-  deleted cnt     ->|
        //      |<-              original_len                          ->|
        // Kept: Elements which predicate returns true on.
        // Hole: Moved or dropped element slot.
        // Unchecked: Unchecked valid elements.
        //
        // This drop guard will be invoked when predicate or `drop` of element panicked.
        // It shifts unchecked elements to cover holes and `set_len` to the correct length.
        // In cases when predicate and `drop` never panick, it will be optimized out.
        struct BackshiftOnDrop<'a, T, const N: usize, A> {
            v: &'a mut Vec<T, N, A>,
            processed_len: usize,
            deleted_cnt: usize,
            original_len: usize,
        }

        impl<T, const N: usize, A> Drop for BackshiftOnDrop<'_, T, N, A> {
            fn drop(&mut self) {
                if self.deleted_cnt > 0 {
                    // SAFETY: Trailing unchecked items must be valid since we never touch them.
                    unsafe {
                        ptr::copy(
                            self.v.as_ptr().add(self.processed_len),
                            self.v
                                .as_mut_ptr()
                                .add(self.processed_len - self.deleted_cnt),
                            self.original_len - self.processed_len,
                        );
                    }
                }
                // SAFETY: After filling holes, all items are in contiguous memory.
                unsafe {
                    self.v.set_len(self.original_len - self.deleted_cnt);
                }
            }
        }

        let mut g = BackshiftOnDrop {
            v: self,
            processed_len: 0,
            deleted_cnt: 0,
            original_len,
        };

        fn process_loop<F, T, const N: usize, A, const DELETED: bool>(
            original_len: usize,
            f: &mut F,
            g: &mut BackshiftOnDrop<'_, T, N, A>,
        ) where
            F: FnMut(&mut T) -> bool,
        {
            while g.processed_len != original_len {
                let p = g.v.as_mut_ptr();
                // SAFETY: Unchecked element must be valid.
                let cur = unsafe { &mut *p.add(g.processed_len) };
                if !f(cur) {
                    // Advance early to avoid double drop if `drop_in_place` panicked.
                    g.processed_len += 1;
                    g.deleted_cnt += 1;
                    // SAFETY: We never touch this element again after dropped.
                    unsafe { ptr::drop_in_place(cur) };
                    // We already advanced the counter.
                    if DELETED {
                        continue;
                    } else {
                        break;
                    }
                }
                if DELETED {
                    // SAFETY: `deleted_cnt` > 0, so the hole slot must not overlap with current element.
                    // We use copy for move, and never touch this element again.
                    unsafe {
                        let hole_slot = p.add(g.processed_len - g.deleted_cnt);
                        ptr::copy_nonoverlapping(cur, hole_slot, 1);
                    }
                }
                g.processed_len += 1;
            }
        }

        // Stage 1: Nothing was deleted.
        process_loop::<F, T, N, A, false>(original_len, &mut f, &mut g);

        // Stage 2: Some elements were deleted.
        process_loop::<F, T, N, A, true>(original_len, &mut f, &mut g);

        // All item are processed. This can be optimized to `set_len` by LLVM.
        drop(g);
    }
}

impl<const N: usize, A> Vec<u8, N, A> {
    /// Transmutes the filled buffer to the output type. The storage of the length of the [`Vec`] does
    /// not participate in the transmutation.
    ///
    /// # Safety
    ///
    /// - The buffer must be full.
    /// - The size of the output type must be equal to the size of the **buffer** (rather than [`Vec`]).
    /// - The alignment of the `Vec` must be equal or be a multiple of the alignment of the output.
    ///
    /// # Panics
    ///
    /// In debug mode, this method panics...
    ///
    /// - If the buffer isn't full.
    /// - If the size of the output type doesn't match the size of the buffer.
    /// - If the alignment of the `Vec` isn't equal or a multiple of the alignment of the output.
    ///
    /// # Examples
    ///
    /// ```
    /// use heapless::Vec;
    ///
    /// let mut v: Vec<u8, 2, u16> = Vec::new();
    /// v.extend_from_slice(&[0, 0]).unwrap();
    /// let number: u16 = unsafe { v.transmute_buffer() };
    /// assert_eq!(number, 0u16);
    /// ```
    pub unsafe fn transmute_buffer<O: Sized>(self) -> O {
        // While transmuting to the smaller type is not UB,
        // it's discouraged.
        #[cfg(debug_assertions)]
        if self.len() != N {
            panic!("Vec::transmute_buffer: the buffer isn't full");
        };
        #[cfg(debug_assertions)]
        if N * core::mem::size_of::<u8>() != core::mem::size_of::<O>() {
            panic!("Vec::transmute_buffer: size mismatch");
        };
        #[cfg(debug_assertions)]
        if core::mem::align_of::<A>() % core::mem::align_of::<O>() != 0 {
            panic!("Vec::transmute_buffer: alignment mismatch");
        };
        // transmute wouldn't work because the size of O is unknown
        // transmute_unchecked is unstable
        core::mem::transmute_copy(&self.storage.buffer)
    }
}

// Trait implementations

impl<T, const N: usize, A> Default for Vec<T, N, A> {
    fn default() -> Self {
        Self::new()
    }
}

impl<T, const N: usize, A> fmt::Debug for Vec<T, N, A>
where
    T: fmt::Debug,
{
    fn fmt(&self, f: &mut fmt::Formatter<'_>) -> fmt::Result {
        <[T] as fmt::Debug>::fmt(self, f)
    }
}

impl<const N: usize> fmt::Write for Vec<u8, N> {
    fn write_str(&mut self, s: &str) -> fmt::Result {
        match self.extend_from_slice(s.as_bytes()) {
            Ok(()) => Ok(()),
            Err(_) => Err(fmt::Error),
        }
    }
}

impl<T, const N: usize, A> Drop for Vec<T, N, A> {
    fn drop(&mut self) {
        // We drop each element used in the vector by turning into a `&mut [T]`.
        unsafe {
            ptr::drop_in_place(self.as_mut_slice());
        }
    }
}

<<<<<<< HEAD
impl<'a, T: Clone, const N: usize, A> TryFrom<&'a [T]> for Vec<T, N, A> {
=======
impl<T, const N: usize, const M: usize> From<[T; M]> for Vec<T, N> {
    fn from(array: [T; M]) -> Self {
        Self::from_array(array)
    }
}

impl<'a, T: Clone, const N: usize> TryFrom<&'a [T]> for Vec<T, N> {
>>>>>>> cbd406ea
    type Error = ();

    fn try_from(slice: &'a [T]) -> Result<Self, Self::Error> {
        Vec::from_slice(slice)
    }
}

impl<T, const N: usize, A> Extend<T> for Vec<T, N, A> {
    fn extend<I>(&mut self, iter: I)
    where
        I: IntoIterator<Item = T>,
    {
        self.extend(iter)
    }
}

impl<'a, T, const N: usize, A> Extend<&'a T> for Vec<T, N, A>
where
    T: 'a + Copy,
{
    fn extend<I>(&mut self, iter: I)
    where
        I: IntoIterator<Item = &'a T>,
    {
        self.extend(iter.into_iter().cloned())
    }
}

impl<T, const N: usize, A> hash::Hash for Vec<T, N, A>
where
    T: core::hash::Hash,
{
    fn hash<H: hash::Hasher>(&self, state: &mut H) {
        <[T] as hash::Hash>::hash(self, state)
    }
}

impl<'a, T, const N: usize, A> IntoIterator for &'a Vec<T, N, A> {
    type Item = &'a T;
    type IntoIter = slice::Iter<'a, T>;

    fn into_iter(self) -> Self::IntoIter {
        self.iter()
    }
}

impl<'a, T, const N: usize, A> IntoIterator for &'a mut Vec<T, N, A> {
    type Item = &'a mut T;
    type IntoIter = slice::IterMut<'a, T>;

    fn into_iter(self) -> Self::IntoIter {
        self.iter_mut()
    }
}

impl<T, const N: usize, A> FromIterator<T> for Vec<T, N, A> {
    fn from_iter<I>(iter: I) -> Self
    where
        I: IntoIterator<Item = T>,
    {
        let mut vec = Vec::new();
        for i in iter {
            vec.push(i).ok().expect("Vec::from_iter overflow");
        }
        vec
    }
}

/// An iterator that moves out of an [`Vec`][`Vec`].
///
/// This struct is created by calling the `into_iter` method on [`Vec`][`Vec`].
pub struct IntoIter<T, const N: usize, A> {
    vec: Vec<T, N, A>,
    next: usize,
}

impl<T, const N: usize, A> Iterator for IntoIter<T, N, A> {
    type Item = T;
    fn next(&mut self) -> Option<Self::Item> {
        if self.next < self.vec.len() {
            let item = unsafe {
                self.vec
                    .storage
                    .get_unchecked_mut(self.next)
                    .as_ptr()
                    .read()
            };
            self.next += 1;
            Some(item)
        } else {
            None
        }
    }
}

impl<T, const N: usize, A> Clone for IntoIter<T, N, A>
where
    T: Clone,
{
    fn clone(&self) -> Self {
        let mut vec = Vec::new();

        if self.next < self.vec.len() {
            let s = unsafe {
                slice::from_raw_parts(
                    (self.vec.storage.as_ptr()).add(self.next),
                    self.vec.len() - self.next,
                )
            };
            vec.extend_from_slice(s).ok();
        }

        Self { vec, next: 0 }
    }
}

impl<T, const N: usize, A> Drop for IntoIter<T, N, A> {
    fn drop(&mut self) {
        unsafe {
            // Drop all the elements that have not been moved out of vec
            ptr::drop_in_place(&mut self.vec.as_mut_slice()[self.next..]);
            // Prevent dropping of other elements
            self.vec.len = 0;
        }
    }
}

impl<T, const N: usize, A> IntoIterator for Vec<T, N, A> {
    type Item = T;
    type IntoIter = IntoIter<T, N, A>;

    fn into_iter(self) -> Self::IntoIter {
        IntoIter { vec: self, next: 0 }
    }
}

impl<T1, T2, const N1: usize, const N2: usize, A1, A2> PartialEq<Vec<T2, N2, A2>>
    for Vec<T1, N1, A1>
where
    T1: PartialEq<T2>,
{
    fn eq(&self, other: &Vec<T2, N2, A2>) -> bool {
        <[T1]>::eq(self, &**other)
    }
}

// Vec<A, N> == [B]
impl<T1, T2, const N: usize, A> PartialEq<[T2]> for Vec<T1, N, A>
where
    T1: PartialEq<T2>,
{
    fn eq(&self, other: &[T2]) -> bool {
        <[T1]>::eq(self, other)
    }
}

// [B] == Vec<A, N>
impl<T1, T2, const N: usize, A> PartialEq<Vec<T1, N, A>> for [T2]
where
    T1: PartialEq<T2>,
{
    fn eq(&self, other: &Vec<T1, N, A>) -> bool {
        <[T1]>::eq(other, self)
    }
}

// Vec<A, N> == &[B]
impl<T1, T2, const N: usize, A> PartialEq<&[T2]> for Vec<T1, N, A>
where
    T1: PartialEq<T2>,
{
    fn eq(&self, other: &&[T2]) -> bool {
        <[T1]>::eq(self, &other[..])
    }
}

// &[B] == Vec<A, N>
impl<T1, T2, const N: usize, A> PartialEq<Vec<T1, N, A>> for &[T2]
where
    T1: PartialEq<T2>,
{
    fn eq(&self, other: &Vec<T1, N, A>) -> bool {
        <[T1]>::eq(other, &self[..])
    }
}

// Vec<A, N> == &mut [B]
impl<T1, T2, const N: usize, A> PartialEq<&mut [T2]> for Vec<T1, N, A>
where
    T1: PartialEq<T2>,
{
    fn eq(&self, other: &&mut [T2]) -> bool {
        <[T1]>::eq(self, &other[..])
    }
}

// &mut [B] == Vec<A, N>
impl<T1, T2, const N: usize, A> PartialEq<Vec<T1, N, A>> for &mut [T2]
where
    T1: PartialEq<T2>,
{
    fn eq(&self, other: &Vec<T1, N, A>) -> bool {
        <[T1]>::eq(other, &self[..])
    }
}

// Vec<A, N> == [B; M]
// Equality does not require equal capacity
impl<T1, T2, const N: usize, const M: usize, A> PartialEq<[T2; M]> for Vec<T1, N, A>
where
    T1: PartialEq<T2>,
{
    fn eq(&self, other: &[T2; M]) -> bool {
        <[T1]>::eq(self, &other[..])
    }
}

// [B; M] == Vec<A, N>
// Equality does not require equal capacity
impl<T1, T2, const N: usize, const M: usize, A> PartialEq<Vec<T1, N, A>> for [T2; M]
where
    T1: PartialEq<T2>,
{
    fn eq(&self, other: &Vec<T1, N, A>) -> bool {
        <[T1]>::eq(other, &self[..])
    }
}

// Vec<A, N> == &[B; M]
// Equality does not require equal capacity
impl<T1, T2, const N: usize, const M: usize, A> PartialEq<&[T2; M]> for Vec<T1, N, A>
where
    T1: PartialEq<T2>,
{
    fn eq(&self, other: &&[T2; M]) -> bool {
        <[T1]>::eq(self, &other[..])
    }
}

// &[B; M] == Vec<A, N>
// Equality does not require equal capacity
impl<T1, T2, const N: usize, const M: usize, A> PartialEq<Vec<T1, N, A>> for &[T2; M]
where
    T1: PartialEq<T2>,
{
    fn eq(&self, other: &Vec<T1, N, A>) -> bool {
        <[T1]>::eq(other, &self[..])
    }
}

// Implements Eq if underlying data is Eq
impl<T, const N: usize, A> Eq for Vec<T, N, A> where T: Eq {}

impl<T, const N1: usize, const N2: usize, A1, A2> PartialOrd<Vec<T, N2, A2>> for Vec<T, N1, A1>
where
    T: PartialOrd,
{
    fn partial_cmp(&self, other: &Vec<T, N2, A2>) -> Option<Ordering> {
        PartialOrd::partial_cmp(&**self, &**other)
    }
}

impl<T, const N: usize, A> Ord for Vec<T, N, A>
where
    T: Ord,
{
    #[inline]
    fn cmp(&self, other: &Self) -> Ordering {
        Ord::cmp(&**self, &**other)
    }
}

impl<T, const N: usize, A> ops::Deref for Vec<T, N, A> {
    type Target = [T];

    fn deref(&self) -> &[T] {
        self.as_slice()
    }
}

impl<T, const N: usize, A> ops::DerefMut for Vec<T, N, A> {
    fn deref_mut(&mut self) -> &mut [T] {
        self.as_mut_slice()
    }
}

impl<T, const N: usize, A> AsRef<Vec<T, N, A>> for Vec<T, N, A> {
    #[inline]
    fn as_ref(&self) -> &Self {
        self
    }
}

impl<T, const N: usize, A> AsMut<Vec<T, N, A>> for Vec<T, N, A> {
    #[inline]
    fn as_mut(&mut self) -> &mut Self {
        self
    }
}

impl<T, const N: usize, A> AsRef<[T]> for Vec<T, N, A> {
    #[inline]
    fn as_ref(&self) -> &[T] {
        self
    }
}

impl<T, const N: usize, A> AsMut<[T]> for Vec<T, N, A> {
    #[inline]
    fn as_mut(&mut self) -> &mut [T] {
        self
    }
}

impl<T, const N: usize, A> Clone for Vec<T, N, A>
where
    T: Clone,
{
    fn clone(&self) -> Self {
        self.clone()
    }
}

#[cfg(test)]
mod tests {
    use crate::Vec;
    use core::fmt::Write;

    #[test]
    fn static_new() {
        static mut _V: Vec<i32, 4> = Vec::new();
    }

    #[test]
    fn stack_new() {
        let mut _v: Vec<i32, 4> = Vec::new();
    }

    #[test]
    fn is_full_empty() {
        let mut v: Vec<i32, 4> = Vec::new();

        assert!(v.is_empty());
        assert!(!v.is_full());

        v.push(1).unwrap();
        assert!(!v.is_empty());
        assert!(!v.is_full());

        v.push(1).unwrap();
        assert!(!v.is_empty());
        assert!(!v.is_full());

        v.push(1).unwrap();
        assert!(!v.is_empty());
        assert!(!v.is_full());

        v.push(1).unwrap();
        assert!(!v.is_empty());
        assert!(v.is_full());
    }

    #[test]
    fn drop() {
        droppable!();

        {
            let mut v: Vec<Droppable, 2> = Vec::new();
            v.push(Droppable::new()).ok().unwrap();
            v.push(Droppable::new()).ok().unwrap();
            v.pop().unwrap();
        }

        assert_eq!(Droppable::count(), 0);

        {
            let mut v: Vec<Droppable, 2> = Vec::new();
            v.push(Droppable::new()).ok().unwrap();
            v.push(Droppable::new()).ok().unwrap();
        }

        assert_eq!(Droppable::count(), 0);
    }

    #[test]
    fn eq() {
        let mut xs: Vec<i32, 4> = Vec::new();
        let mut ys: Vec<i32, 8> = Vec::new();

        assert_eq!(xs, ys);

        xs.push(1).unwrap();
        ys.push(1).unwrap();

        assert_eq!(xs, ys);
    }

    #[test]
    fn cmp() {
        let mut xs: Vec<i32, 4> = Vec::new();
        let mut ys: Vec<i32, 4> = Vec::new();

        assert_eq!(xs, ys);

        xs.push(1).unwrap();
        ys.push(2).unwrap();

        assert!(xs < ys);
    }

    #[test]
    fn cmp_heterogenous_size() {
        let mut xs: Vec<i32, 4> = Vec::new();
        let mut ys: Vec<i32, 8> = Vec::new();

        assert_eq!(xs, ys);

        xs.push(1).unwrap();
        ys.push(2).unwrap();

        assert!(xs < ys);
    }

    #[test]
    fn cmp_with_arrays_and_slices() {
        let mut xs: Vec<i32, 12> = Vec::new();
        xs.push(1).unwrap();

        let array = [1];

        assert_eq!(xs, array);
        assert_eq!(array, xs);

        assert_eq!(xs, array.as_slice());
        assert_eq!(array.as_slice(), xs);

        assert_eq!(xs, &array);
        assert_eq!(&array, xs);

        let longer_array = [1; 20];

        assert_ne!(xs, longer_array);
        assert_ne!(longer_array, xs);
    }

    #[test]
    fn full() {
        let mut v: Vec<i32, 4> = Vec::new();

        v.push(0).unwrap();
        v.push(1).unwrap();
        v.push(2).unwrap();
        v.push(3).unwrap();

        assert!(v.push(4).is_err());
    }

    #[test]
    fn iter() {
        let mut v: Vec<i32, 4> = Vec::new();

        v.push(0).unwrap();
        v.push(1).unwrap();
        v.push(2).unwrap();
        v.push(3).unwrap();

        let mut items = v.iter();

        assert_eq!(items.next(), Some(&0));
        assert_eq!(items.next(), Some(&1));
        assert_eq!(items.next(), Some(&2));
        assert_eq!(items.next(), Some(&3));
        assert_eq!(items.next(), None);
    }

    #[test]
    fn iter_mut() {
        let mut v: Vec<i32, 4> = Vec::new();

        v.push(0).unwrap();
        v.push(1).unwrap();
        v.push(2).unwrap();
        v.push(3).unwrap();

        let mut items = v.iter_mut();

        assert_eq!(items.next(), Some(&mut 0));
        assert_eq!(items.next(), Some(&mut 1));
        assert_eq!(items.next(), Some(&mut 2));
        assert_eq!(items.next(), Some(&mut 3));
        assert_eq!(items.next(), None);
    }

    #[test]
    fn collect_from_iter() {
        let slice = &[1, 2, 3];
        let vec: Vec<i32, 4> = slice.iter().cloned().collect();
        assert_eq!(&vec, slice);
    }

    #[test]
    #[should_panic]
    fn collect_from_iter_overfull() {
        let slice = &[1, 2, 3];
        let _vec = slice.iter().cloned().collect::<Vec<_, 2>>();
    }

    #[test]
    fn iter_move() {
        let mut v: Vec<i32, 4> = Vec::new();
        v.push(0).unwrap();
        v.push(1).unwrap();
        v.push(2).unwrap();
        v.push(3).unwrap();

        let mut items = v.into_iter();

        assert_eq!(items.next(), Some(0));
        assert_eq!(items.next(), Some(1));
        assert_eq!(items.next(), Some(2));
        assert_eq!(items.next(), Some(3));
        assert_eq!(items.next(), None);
    }

    #[test]
    fn iter_move_drop() {
        droppable!();

        {
            let mut vec: Vec<Droppable, 2> = Vec::new();
            vec.push(Droppable::new()).ok().unwrap();
            vec.push(Droppable::new()).ok().unwrap();
            let mut items = vec.into_iter();
            // Move all
            let _ = items.next();
            let _ = items.next();
        }

        assert_eq!(Droppable::count(), 0);

        {
            let mut vec: Vec<Droppable, 2> = Vec::new();
            vec.push(Droppable::new()).ok().unwrap();
            vec.push(Droppable::new()).ok().unwrap();
            let _items = vec.into_iter();
            // Move none
        }

        assert_eq!(Droppable::count(), 0);

        {
            let mut vec: Vec<Droppable, 2> = Vec::new();
            vec.push(Droppable::new()).ok().unwrap();
            vec.push(Droppable::new()).ok().unwrap();
            let mut items = vec.into_iter();
            let _ = items.next(); // Move partly
        }

        assert_eq!(Droppable::count(), 0);
    }

    #[test]
    fn push_and_pop() {
        let mut v: Vec<i32, 4> = Vec::new();
        assert_eq!(v.len(), 0);

        assert_eq!(v.pop(), None);
        assert_eq!(v.len(), 0);

        v.push(0).unwrap();
        assert_eq!(v.len(), 1);

        assert_eq!(v.pop(), Some(0));
        assert_eq!(v.len(), 0);

        assert_eq!(v.pop(), None);
        assert_eq!(v.len(), 0);
    }

    #[test]
    fn resize_size_limit() {
        let mut v: Vec<u8, 4> = Vec::new();

        v.resize(0, 0).unwrap();
        v.resize(4, 0).unwrap();
        v.resize(5, 0).expect_err("full");
    }

    #[test]
    fn resize_length_cases() {
        let mut v: Vec<u8, 4> = Vec::new();

        assert_eq!(v.len(), 0);

        // Grow by 1
        v.resize(1, 0).unwrap();
        assert_eq!(v.len(), 1);

        // Grow by 2
        v.resize(3, 0).unwrap();
        assert_eq!(v.len(), 3);

        // Resize to current size
        v.resize(3, 0).unwrap();
        assert_eq!(v.len(), 3);

        // Shrink by 1
        v.resize(2, 0).unwrap();
        assert_eq!(v.len(), 2);

        // Shrink by 2
        v.resize(0, 0).unwrap();
        assert_eq!(v.len(), 0);
    }

    #[test]
    fn resize_contents() {
        let mut v: Vec<u8, 4> = Vec::new();

        // New entries take supplied value when growing
        v.resize(1, 17).unwrap();
        assert_eq!(v[0], 17);

        // Old values aren't changed when growing
        v.resize(2, 18).unwrap();
        assert_eq!(v[0], 17);
        assert_eq!(v[1], 18);

        // Old values aren't changed when length unchanged
        v.resize(2, 0).unwrap();
        assert_eq!(v[0], 17);
        assert_eq!(v[1], 18);

        // Old values aren't changed when shrinking
        v.resize(1, 0).unwrap();
        assert_eq!(v[0], 17);
    }

    #[test]
    fn resize_default() {
        let mut v: Vec<u8, 4> = Vec::new();

        // resize_default is implemented using resize, so just check the
        // correct value is being written.
        v.resize_default(1).unwrap();
        assert_eq!(v[0], 0);
    }

    #[test]
    fn write() {
        let mut v: Vec<u8, 4> = Vec::new();
        write!(v, "{:x}", 1234).unwrap();
        assert_eq!(&v[..], b"4d2");
    }

    #[test]
    fn extend_from_slice() {
        let mut v: Vec<u8, 4> = Vec::new();
        assert_eq!(v.len(), 0);
        v.extend_from_slice(&[1, 2]).unwrap();
        assert_eq!(v.len(), 2);
        assert_eq!(v.as_slice(), &[1, 2]);
        v.extend_from_slice(&[3]).unwrap();
        assert_eq!(v.len(), 3);
        assert_eq!(v.as_slice(), &[1, 2, 3]);
        assert!(v.extend_from_slice(&[4, 5]).is_err());
        assert_eq!(v.len(), 3);
        assert_eq!(v.as_slice(), &[1, 2, 3]);
    }

    #[test]
    fn from_slice() {
        // Successful construction
        let v: Vec<u8, 4> = Vec::from_slice(&[1, 2, 3]).unwrap();
        assert_eq!(v.len(), 3);
        assert_eq!(v.as_slice(), &[1, 2, 3]);

        // Slice too large
        assert!(Vec::<u8, 2>::from_slice(&[1, 2, 3]).is_err());
    }

    #[test]
    fn from_array() {
        // Successful construction, N == M
        let v: Vec<u8, 3> = Vec::from_array([1, 2, 3]);
        assert_eq!(v, Vec::<u8, 3>::from([1, 2, 3]));
        assert_eq!(v.len(), 3);
        assert_eq!(v.as_slice(), &[1, 2, 3]);

        // Successful construction, N > M
        let v: Vec<u8, 4> = Vec::from_array([1, 2, 3]);
        assert_eq!(v, Vec::<u8, 4>::from([1, 2, 3]));
        assert_eq!(v.len(), 3);
        assert_eq!(v.as_slice(), &[1, 2, 3]);
    }

    #[test]
    fn from_array_no_drop() {
        struct Drops(Option<u8>);

        impl Drop for Drops {
            fn drop(&mut self) {
                self.0 = None;
            }
        }

        let v: Vec<Drops, 3> = Vec::from([Drops(Some(1)), Drops(Some(2)), Drops(Some(3))]);

        assert_eq!(v[0].0, Some(1));
        assert_eq!(v[1].0, Some(2));
        assert_eq!(v[2].0, Some(3));
    }

    #[test]
    fn starts_with() {
        let v: Vec<_, 8> = Vec::from_slice(b"ab").unwrap();
        assert!(v.starts_with(&[]));
        assert!(v.starts_with(b""));
        assert!(v.starts_with(b"a"));
        assert!(v.starts_with(b"ab"));
        assert!(!v.starts_with(b"abc"));
        assert!(!v.starts_with(b"ba"));
        assert!(!v.starts_with(b"b"));
    }

    #[test]
    fn ends_with() {
        let v: Vec<_, 8> = Vec::from_slice(b"ab").unwrap();
        assert!(v.ends_with(&[]));
        assert!(v.ends_with(b""));
        assert!(v.ends_with(b"b"));
        assert!(v.ends_with(b"ab"));
        assert!(!v.ends_with(b"abc"));
        assert!(!v.ends_with(b"ba"));
        assert!(!v.ends_with(b"a"));
    }

    #[test]
    fn zero_capacity() {
        let mut v: Vec<u8, 0> = Vec::new();
        // Validate capacity
        assert_eq!(v.capacity(), 0);

        // Make sure there is no capacity
        assert!(v.push(1).is_err());

        // Validate length
        assert_eq!(v.len(), 0);

        // Validate pop
        assert_eq!(v.pop(), None);

        // Validate slice
        assert_eq!(v.as_slice(), &[]);

        // Validate empty
        assert!(v.is_empty());

        // Validate full
        assert!(v.is_full());
    }
}<|MERGE_RESOLUTION|>--- conflicted
+++ resolved
@@ -980,17 +980,13 @@
     }
 }
 
-<<<<<<< HEAD
-impl<'a, T: Clone, const N: usize, A> TryFrom<&'a [T]> for Vec<T, N, A> {
-=======
-impl<T, const N: usize, const M: usize> From<[T; M]> for Vec<T, N> {
+impl<T, const N: usize, const M: usize, A> From<[T; M]> for Vec<T, N, A> {
     fn from(array: [T; M]) -> Self {
         Self::from_array(array)
     }
 }
 
-impl<'a, T: Clone, const N: usize> TryFrom<&'a [T]> for Vec<T, N> {
->>>>>>> cbd406ea
+impl<'a, T: Clone, const N: usize, A> TryFrom<&'a [T]> for Vec<T, N, A> {
     type Error = ();
 
     fn try_from(slice: &'a [T]) -> Result<Self, Self::Error> {
