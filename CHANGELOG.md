--- conflicted
+++ resolved
@@ -48,11 +48,8 @@
 - Added `truncate` to `IndexMap`.
 - Added `get_index` and `get_index_mut` to `IndexMap`.
 - Added `String::uDisplay`.
-<<<<<<< HEAD
 - Added `CString`.
-=======
 - Added `LenT` generic to `Vec<T, N>` and `VecView<T>` to save memory when using a sane capacity value.
->>>>>>> fb62d12a
 
 ### Changed
 
