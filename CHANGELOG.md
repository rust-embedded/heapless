--- conflicted
+++ resolved
@@ -59,9 +59,7 @@
 - Added `Deque::{swap, swap_unchecked, swap_remove_front, swap_remove_back}`.
 - Make `String::from_utf8_unchecked` const.
 - Implemented `PartialEq` and `Eq` for `Deque`.
-<<<<<<< HEAD
 - Implemented `TryFrom` for `Deque` from slice.
-=======
 - Added `alloc` feature to enable `alloc`-Vec interoperability.
 - Added `TryFrom<alloc::vec::Vec>` impl for `Vec`.
 - Added `TryFrom<Vec>` impl for `alloc::vec::Vec`.
@@ -75,7 +73,6 @@
 - Migrated `Idx` generic for `SortedLinkedList` to use the new `LenType` trait, allowing for `Idx` inference.
 - Added similar `LenT` generic to `String`.
 - Optimize size of zero capacity `Vec<T, 0>` to be 0 bytes
->>>>>>> 6b177671
 
 ### Changed
 
